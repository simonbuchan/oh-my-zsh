# Aliases
alias g='git'
compdef g=git
alias gst='git status'
compdef _git gst=git-status
alias gl='git pull'
compdef _git gl=git-pull
alias gup='git pull --rebase'
compdef _git gup=git-fetch
alias gp='git push'
compdef _git gp=git-push
gdv() { git diff -w "$@" | view - }
compdef _git gdv=git-diff
alias gc='git commit -v'
compdef _git gc=git-commit
alias gca='git commit -v -a'
compdef _git gca=git-commit
alias gco='git checkout'
compdef _git gco=git-checkout
alias gcm='git checkout master'
alias gb='git branch'
compdef _git gb=git-branch
alias gba='git branch -a'
compdef _git gba=git-branch
alias gcount='git shortlog -sn'
compdef gcount=git
alias gcp='git cherry-pick'
compdef _git gcp=git-cherry-pick
alias glg='git log --stat --max-count=5'
compdef _git glg=git-log
alias glgg='git log --graph --max-count=5'
compdef _git glgg=git-log
alias glgga='git log --graph --decorate --all' 
compdef _git glgga=git-log
alias gss='git status -s'
compdef _git gss=git-status
alias ga='git add'
compdef _git ga=git-add
alias gm='git merge'
compdef _git gm=git-merge
alias grh='git reset HEAD'
alias grhh='git reset HEAD --hard'
<<<<<<< HEAD
alias gwc='git whatchanged -p --abbrev-commit --pretty=medium'
alias gf='git ls-files | grep'

# Will cd into the top of the current repository
# or submodule.
alias grt='cd $(git rev-parse --show-toplevel || echo ".")'


=======
alias gpoat='git push origin --all && git push origin --tags'
>>>>>>> 28d28ee6

# Git and svn mix
alias git-svn-dcommit-push='git svn dcommit && git push github master:svntrunk'
compdef git-svn-dcommit-push=git

alias gsr='git svn rebase'
alias gsd='git svn dcommit'
#
# Will return the current branch name
# Usage example: git pull origin $(current_branch)
#
function current_branch() {
  ref=$(git symbolic-ref HEAD 2> /dev/null) || \
  ref=$(git rev-parse --short HEAD 2> /dev/null) || return
  echo ${ref#refs/heads/}
}

function current_repository() {
  ref=$(git symbolic-ref HEAD 2> /dev/null) || \
  ref=$(git rev-parse --short HEAD 2> /dev/null) || return
  echo $(git remote -v | cut -d':' -f 2)
}

# these aliases take advantage of the previous function
alias ggpull='git pull origin $(current_branch)'
compdef ggpull=git
alias ggpush='git push origin $(current_branch)'
compdef ggpush=git
alias ggpnp='git pull origin $(current_branch) && git push origin $(current_branch)'
compdef ggpnp=git<|MERGE_RESOLUTION|>--- conflicted
+++ resolved
@@ -30,7 +30,7 @@
 compdef _git glg=git-log
 alias glgg='git log --graph --max-count=5'
 compdef _git glgg=git-log
-alias glgga='git log --graph --decorate --all' 
+alias glgga='git log --graph --decorate --all'
 compdef _git glgga=git-log
 alias gss='git status -s'
 compdef _git gss=git-status
@@ -40,18 +40,13 @@
 compdef _git gm=git-merge
 alias grh='git reset HEAD'
 alias grhh='git reset HEAD --hard'
-<<<<<<< HEAD
 alias gwc='git whatchanged -p --abbrev-commit --pretty=medium'
 alias gf='git ls-files | grep'
+alias gpoat='git push origin --all && git push origin --tags'
 
 # Will cd into the top of the current repository
 # or submodule.
 alias grt='cd $(git rev-parse --show-toplevel || echo ".")'
-
-
-=======
-alias gpoat='git push origin --all && git push origin --tags'
->>>>>>> 28d28ee6
 
 # Git and svn mix
 alias git-svn-dcommit-push='git svn dcommit && git push github master:svntrunk'
