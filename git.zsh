--- conflicted
+++ resolved
@@ -1,13 +1,9 @@
 # get the name of the branch we are on
 function git_prompt_info() {
   if [[ -d .git ]]; then
-<<<<<<< HEAD
     ref=$(git symbolic-ref HEAD 2> /dev/null) || return
     branch=${ref#refs/heads/}
-    CURRENT_BRANCH="%{$fg[red]%}git:(%{$fg[green]${branch}%{$fg[red])"
-=======
-    CURRENT_BRANCH="(%{$fg[red]%}${branch}%{$reset_color%})$(parse_git_dirty)"
->>>>>>> af8294d2
+    CURRENT_BRANCH="git:(%{$fg[red]%}${branch}%{$fg[blue]%})%{$reset_color%}$(parse_git_dirty)"
   else
     CURRENT_BRANCH=''
   fi
