# Push and pop directories on directory stack
alias pu='pushd'
alias po='popd'

# Basic directory operations
alias ...='cd ../..'
alias -- -='cd -'

# Super user
alias _='sudo'
alias please='sudo'

#alias g='grep -in'

# Show history
alias history='fc -l 1'

# List direcory contents
alias lsa='ls -lah'
<<<<<<< HEAD
#alias l='ls -la'
=======
alias l='ls -lA1'
>>>>>>> 6e6cf430
alias ll='ls -l'
alias la='ls -lA'
alias sl=ls # often screw this up

alias afind='ack-grep -il'
<|MERGE_RESOLUTION|>--- conflicted
+++ resolved
@@ -17,11 +17,7 @@
 
 # List direcory contents
 alias lsa='ls -lah'
-<<<<<<< HEAD
 #alias l='ls -la'
-=======
-alias l='ls -lA1'
->>>>>>> 6e6cf430
 alias ll='ls -l'
 alias la='ls -lA'
 alias sl=ls # often screw this up
