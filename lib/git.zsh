--- conflicted
+++ resolved
@@ -58,22 +58,14 @@
 
 # get the name of the branch we are on
 function git_prompt_info() {
-<<<<<<< HEAD
   local branch
   git_prompt_is_active || return
-  branch=$(current_branch) || return 1
+  branch=$(git_current_branch) || return 1
   printf '%s%s%s%s\n' \
     $ZSH_THEME_GIT_PROMPT_PREFIX \
     $branch \
     $(parse_git_dirty) \
     $ZSH_THEME_GIT_PROMPT_SUFFIX
-=======
-  if [[ "$(command git config --get oh-my-zsh.hide-status 2>/dev/null)" != "1" ]]; then
-    ref=$(command git symbolic-ref HEAD 2> /dev/null) || \
-    ref=$(command git rev-parse --short HEAD 2> /dev/null) || return 0
-    echo "$ZSH_THEME_GIT_PROMPT_PREFIX${ref#refs/heads/}$(parse_git_dirty)$ZSH_THEME_GIT_PROMPT_SUFFIX"
-  fi
->>>>>>> 1b7a3ea9
 }
 
 
@@ -129,7 +121,6 @@
   echo $return_str
 }
 
-<<<<<<< HEAD
 # shows if you have stashed commits
 git_stash_status() {
   has_stashed_commits && echo $ZSH_THEME_GIT_PROMPT_STASHED
@@ -152,7 +143,8 @@
       return_str+=$ZSH_THEME_GIT_CHANGE_MAP[$key]
   done
   echo $return_str
-=======
+}
+
 # Checks if there are commits ahead from remote
 function git_prompt_ahead() {
   if $(echo "$(command git log @{upstream}..HEAD 2> /dev/null)" | grep '^commit' &> /dev/null); then
@@ -167,13 +159,6 @@
     echo "$ZSH_THEME_GIT_COMMITS_AHEAD_PREFIX$COMMITS$ZSH_THEME_GIT_COMMITS_AHEAD_SUFFIX"
   fi
 }
-
-# Formats prompt string for current git commit short SHA
-function git_prompt_short_sha() {
-  SHA=$(command git rev-parse --short HEAD 2> /dev/null) && echo "$ZSH_THEME_GIT_PROMPT_SHA_BEFORE$SHA$ZSH_THEME_GIT_PROMPT_SHA_AFTER"
->>>>>>> 1b7a3ea9
-}
-
 # provides an associative array with instructions
 # used by grep in git_change_status
 setup_git_change_status() {
@@ -201,9 +186,8 @@
     $(git_stash_status)
 }
 
-# compare the provided version of git to the version installed and on path
-# prints 1 if installed version > input version
-# prints -1 otherwise
+# Returns true if the installed version of Git is greater than 1.7.2,
+# needed for status option `--ignore-submodules=dirty`
 is_recent_git_version() {
   local not_recent_git
   local installed_git
