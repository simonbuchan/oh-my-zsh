# fixme - the load process here seems a bit bizarre

unsetopt menu_complete   # do not autoselect the first completion entry
unsetopt flowcontrol
setopt auto_menu         # show completion menu on succesive tab press
setopt complete_in_word
setopt always_to_end

WORDCHARS=''

zmodload -i zsh/complist

## case-insensitive (all),partial-word and then substring completion
if [ "x$CASE_SENSITIVE" = "xtrue" ]; then
  zstyle ':completion:*' matcher-list 'r:|[._-]=* r:|=*' 'l:|=* r:|=*'
  unset CASE_SENSITIVE
else
  zstyle ':completion:*' matcher-list 'm:{a-zA-Z}={A-Za-z}' 'r:|[._-]=* r:|=*' 'l:|=* r:|=*'
fi

zstyle ':completion:*' list-colors ''

# should this be in keybindings?
bindkey -M menuselect '^o' accept-and-infer-next-history

zstyle ':completion:*:*:*:*:*' menu select
zstyle ':completion:*:*:kill:*:processes' list-colors '=(#b) #([0-9]#) ([0-9a-z-]#)*=01;34=0=01'
zstyle ':completion:*:*:*:*:processes' command "ps -u `whoami` -o pid,user,comm -w -w"

# disable named-directories autocompletion
zstyle ':completion:*:cd:*' tag-order local-directories directory-stack path-directories
cdpath=(.)

# use /etc/hosts and known_hosts for hostname completion
[ -r /etc/ssh/ssh_known_hosts ] && _global_ssh_hosts=(${${${${(f)"$(</etc/ssh/ssh_known_hosts)"}:#[\|]*}%%\ *}%%,*}) || _ssh_hosts=()
[ -r ~/.ssh/known_hosts ] && _ssh_hosts=(${${${${(f)"$(<$HOME/.ssh/known_hosts)"}:#[\|]*}%%\ *}%%,*}) || _ssh_hosts=()
[ -r ~/.ssh/config ] && _ssh_config=($(cat ~/.ssh/config | sed -ne 's/Host[=\t ]//p')) || _ssh_config=()
[ -r /etc/hosts ] && : ${(A)_etc_hosts:=${(s: :)${(ps:\t:)${${(f)~~"$(</etc/hosts)"}%%\#*}##[:blank:]#[^[:blank:]]#}}} || _etc_hosts=()
hosts=(
<<<<<<< HEAD
  "$_ssh_config[@]"
=======
  "$_global_ssh_hosts[@]"
>>>>>>> 1120f973
  "$_ssh_hosts[@]"
  "$_etc_hosts[@]"
  "$HOST"
  localhost
)
zstyle ':completion:*:hosts' hosts $hosts
zstyle ':completion:*' users off

# Use caching so that commands like apt and dpkg complete are useable
zstyle ':completion::complete:*' use-cache 1
zstyle ':completion::complete:*' cache-path ~/.oh-my-zsh/cache/

# Don't complete uninteresting users
zstyle ':completion:*:*:*:users' ignored-patterns \
        adm amanda apache avahi beaglidx bin cacti canna clamav daemon \
        dbus distcache dovecot fax ftp games gdm gkrellmd gopher \
        hacluster haldaemon halt hsqldb ident junkbust ldap lp mail \
        mailman mailnull mldonkey mysql nagios \
        named netdump news nfsnobody nobody nscd ntp nut nx openvpn \
        operator pcap postfix postgres privoxy pulse pvm quagga radvd \
        rpc rpcuser rpm shutdown squid sshd sync uucp vcsa xfs

# ... unless we really want to.
zstyle '*' single-ignored show

if [ "x$COMPLETION_WAITING_DOTS" = "xtrue" ]; then
  expand-or-complete-with-dots() {
    echo -n "\e[31m......\e[0m"
    zle expand-or-complete
    zle redisplay
  }
  zle -N expand-or-complete-with-dots
  bindkey "^I" expand-or-complete-with-dots
fi<|MERGE_RESOLUTION|>--- conflicted
+++ resolved
@@ -37,11 +37,8 @@
 [ -r ~/.ssh/config ] && _ssh_config=($(cat ~/.ssh/config | sed -ne 's/Host[=\t ]//p')) || _ssh_config=()
 [ -r /etc/hosts ] && : ${(A)_etc_hosts:=${(s: :)${(ps:\t:)${${(f)~~"$(</etc/hosts)"}%%\#*}##[:blank:]#[^[:blank:]]#}}} || _etc_hosts=()
 hosts=(
-<<<<<<< HEAD
   "$_ssh_config[@]"
-=======
   "$_global_ssh_hosts[@]"
->>>>>>> 1120f973
   "$_ssh_hosts[@]"
   "$_etc_hosts[@]"
   "$HOST"
