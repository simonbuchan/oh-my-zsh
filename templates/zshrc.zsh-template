--- conflicted
+++ resolved
@@ -3,13 +3,9 @@
 
 # Set name of the theme to load.
 # Look in ~/.oh-my-zsh/themes/
-<<<<<<< HEAD
 # Optionally, if you set this to "random", it'll load a random theme each
 # time that oh-my-zsh is loaded.
-export ZSH_THEME="robbyrussell"
-=======
 ZSH_THEME="robbyrussell"
->>>>>>> 1a673fc1
 
 # Set to this to use case-sensitive completion
 # CASE_SENSITIVE="true"
@@ -21,7 +17,7 @@
 # DISABLE_LS_COLORS="true"
 
 # Uncomment following line if you want to disable autosetting terminal title.
-# export DISABLE_AUTO_TITLE="true"
+# DISABLE_AUTO_TITLE="true"
 
 # Which plugins would you like to load? (plugins can be found in ~/.oh-my-zsh/plugins/*)
 # Example format: plugins=(rails git textmate ruby lighthouse)
